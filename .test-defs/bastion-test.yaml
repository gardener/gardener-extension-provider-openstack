kind: TestDefinition
metadata:
  name: bastion-test
spec:
  owner: gardener-oq@listserv.sap.com
  description: Integration test for bastion creation and deletion
  activeDeadlineSeconds: 1800

  command: [bash, -c]
  args:
    - >-
      go test -timeout=0 ./test/integration/bastion
      --v -ginkgo.v -ginkgo.progress -ginkgo.no-color
      --kubeconfig=$TM_KUBECONFIG_PATH/testmachinery.config
      --region="$REGION"
      --auth-url="$AUTH_URL"
      --domain-name="$DOMAIN_NAME"
      --floating-pool-name="$FLOATING_POOL_NAME"
      --tenant-name="$TENANT_NAME"
      --app-id="$APPLICATION_CREDENTIAL_ID"
      --app-name="$APPLICATION_CREDENTIAL_NAME"
      --app-secret="$APPLICATION_CREDENTIAL_SECRET"
<<<<<<< HEAD
  image: golang:1.23.0
=======
      --flavor-ref="$FLAVOR_REF"
      --image-ref="$IMAGE_REF"
  image: golang:1.23
>>>>>>> e8d3240a
<|MERGE_RESOLUTION|>--- conflicted
+++ resolved
@@ -20,10 +20,4 @@
       --app-id="$APPLICATION_CREDENTIAL_ID"
       --app-name="$APPLICATION_CREDENTIAL_NAME"
       --app-secret="$APPLICATION_CREDENTIAL_SECRET"
-<<<<<<< HEAD
-  image: golang:1.23.0
-=======
-      --flavor-ref="$FLAVOR_REF"
-      --image-ref="$IMAGE_REF"
-  image: golang:1.23
->>>>>>> e8d3240a
+  image: golang:1.23