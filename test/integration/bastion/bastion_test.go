// SPDX-FileCopyrightText: 2024 SAP SE or an SAP affiliate company and Gardener contributors
//
// SPDX-License-Identifier: Apache-2.0

package bastion

import (
	"context"
	"encoding/json"
	"flag"
	"fmt"
	"net"
	"path/filepath"
	"time"

	"github.com/gardener/gardener/extensions/pkg/controller"
	gardencorev1beta1 "github.com/gardener/gardener/pkg/apis/core/v1beta1"
	v1beta1constants "github.com/gardener/gardener/pkg/apis/core/v1beta1/constants"
	extensionsv1alpha1 "github.com/gardener/gardener/pkg/apis/extensions/v1alpha1"
	"github.com/gardener/gardener/pkg/extensions"
	"github.com/gardener/gardener/pkg/logger"
	gardenerutils "github.com/gardener/gardener/pkg/utils"
	"github.com/gardener/gardener/test/framework"
	"github.com/go-logr/logr"
	"github.com/gophercloud/gophercloud/openstack/networking/v2/extensions/layer3/routers"
	"github.com/gophercloud/gophercloud/openstack/networking/v2/extensions/security/groups"
	"github.com/gophercloud/gophercloud/openstack/networking/v2/extensions/security/rules"
	"github.com/gophercloud/gophercloud/openstack/networking/v2/networks"
	"github.com/gophercloud/gophercloud/openstack/networking/v2/subnets"
	. "github.com/onsi/ginkgo/v2"
	. "github.com/onsi/gomega"
	corev1 "k8s.io/api/core/v1"
	networkingv1 "k8s.io/api/networking/v1"
	metav1 "k8s.io/apimachinery/pkg/apis/meta/v1"
	"k8s.io/apimachinery/pkg/runtime"
	"k8s.io/utils/ptr"
	"sigs.k8s.io/controller-runtime/pkg/client"
	"sigs.k8s.io/controller-runtime/pkg/envtest"
	logf "sigs.k8s.io/controller-runtime/pkg/log"
	"sigs.k8s.io/controller-runtime/pkg/log/zap"
	"sigs.k8s.io/controller-runtime/pkg/manager"
	metricsserver "sigs.k8s.io/controller-runtime/pkg/metrics/server"

	"github.com/gardener/gardener-extension-provider-openstack/pkg/apis/config"
	openstackinstall "github.com/gardener/gardener-extension-provider-openstack/pkg/apis/openstack/install"
	openstackv1alpha1 "github.com/gardener/gardener-extension-provider-openstack/pkg/apis/openstack/v1alpha1"
	bastionctrl "github.com/gardener/gardener-extension-provider-openstack/pkg/controller/bastion"
	"github.com/gardener/gardener-extension-provider-openstack/pkg/openstack"
	openstackclient "github.com/gardener/gardener-extension-provider-openstack/pkg/openstack/client"
)

var (
	authURL          = flag.String("auth-url", "", "Authorization URL for openstack")
	domainName       = flag.String("domain-name", "", "Domain name for openstack")
	floatingPoolName = flag.String("floating-pool-name", "", "Floating pool name for creating router")
	region           = flag.String("region", "", "Openstack region")
	tenantName       = flag.String("tenant-name", "", "Tenant name for openstack")
	userName         = flag.String("user-name", "", "User name for openstack")
	password         = flag.String("password", "", "Password for openstack")
	appID            = flag.String("app-id", "", "ApplicationCredentialID for openstack")
	appName          = flag.String("app-name", "", "ApplicationCredentialName for openstack")
	appSecret        = flag.String("app-secret", "", "ApplicationCredentialSecret for openstack")
	flavorRef        = flag.String("flavor-ref", "", "Operating System flavour reference for openstack")
	imageRef         = flag.String("image-ref", "", "Image reference for openstack")

	userDataConst = "IyEvYmluL2Jhc2ggLWV1CmlkIGdhcmRlbmVyIHx8IHVzZXJhZGQgZ2FyZGVuZXIgLW1VCm1rZGlyIC1wIC9ob21lL2dhcmRlbmVyLy5zc2gKZWNobyAic3NoLXJzYSBBQUFBQjNOemFDMXljMkVBQUFBREFRQUJBQUFCQVFDazYyeDZrN2orc0lkWG9TN25ITzRrRmM3R0wzU0E2UmtMNEt4VmE5MUQ5RmxhcmtoRzFpeU85WGNNQzZqYnh4SzN3aWt0M3kwVTBkR2h0cFl6Vjh3YmV3Z3RLMWJBWnl1QXJMaUhqbnJnTFVTRDBQazNvWGh6RkpKN0MvRkxNY0tJZFN5bG4vMENKVkVscENIZlU5Y3dqQlVUeHdVQ2pnVXRSYjdZWHN6N1Y5dllIVkdJKzRLaURCd3JzOWtVaTc3QWMyRHQ1UzBJcit5dGN4b0p0bU5tMWgxTjNnNzdlbU8rWXhtWEo4MzFXOThoVFVTeFljTjNXRkhZejR5MWhrRDB2WHE1R1ZXUUtUQ3NzRE1wcnJtN0FjQTBCcVRsQ0xWdWl3dXVmTEJLWGhuRHZRUEQrQ2Jhbk03bUZXRXdLV0xXelZHME45Z1VVMXE1T3hhMzhvODUgbWVAbWFjIiA+IC9ob21lL2dhcmRlbmVyLy5zc2gvYXV0aG9yaXplZF9rZXlzCmNob3duIGdhcmRlbmVyOmdhcmRlbmVyIC9ob21lL2dhcmRlbmVyLy5zc2gvYXV0aG9yaXplZF9rZXlzCmVjaG8gImdhcmRlbmVyIEFMTD0oQUxMKSBOT1BBU1NXRDpBTEwiID4vZXRjL3N1ZG9lcnMuZC85OS1nYXJkZW5lci11c2VyCg=="
)

func validateFlags() {
	if len(*authURL) == 0 {
		panic("--auth-url flag is not specified")
	}
	if len(*domainName) == 0 {
		panic("--domain-name flag is not specified")
	}
	if len(*floatingPoolName) == 0 {
		panic("--floating-pool-name is not specified")
	}
	if len(*region) == 0 {
		panic("--region flag is not specified")
	}
	if len(*tenantName) == 0 {
		panic("--tenant-name flag is not specified")
	}
	if len(*flavorRef) == 0 {
		panic("--flavorRef flag is not specified")
	}
	if len(*imageRef) == 0 {
		panic("--imageRef flag is not specified")
	}
	err := openstack.ValidateSecrets(*userName, *password, *appID, *appName, *appSecret)
	if err != nil {
		panic(fmt.Errorf("flag error: %w", err))
	}
}

var (
	ctx     = context.Background()
	log     logr.Logger
	testEnv *envtest.Environment

	extensionscluster *extensionsv1alpha1.Cluster
	controllercluster *controller.Cluster
	options           *bastionctrl.Options
	bastion           *extensionsv1alpha1.Bastion
	secret            *corev1.Secret

	mgrCancel   context.CancelFunc
	c           client.Client
	bastionName string

	networkClient openstackclient.Networking
	computeClient openstackclient.Compute
)

var _ = BeforeSuite(func() {
	flag.Parse()
	validateFlags()

	repoRoot := filepath.Join("..", "..", "..")

	// enable manager logs
	logf.SetLogger(logger.MustNewZapLogger(logger.DebugLevel, logger.FormatJSON, zap.WriteTo(GinkgoWriter)))

	log = logf.Log.WithName("bastion-test")

	By("starting test environment")
	testEnv = &envtest.Environment{
		UseExistingCluster: pointer.Bool(true),
		CRDInstallOptions: envtest.CRDInstallOptions{
			Paths: []string{
				filepath.Join(repoRoot, "example", "20-crd-extensions.gardener.cloud_clusters.yaml"),
				filepath.Join(repoRoot, "example", "20-crd-extensions.gardener.cloud_bastions.yaml"),
				filepath.Join(repoRoot, "example", "20-crd-extensions.gardener.cloud_workers.yaml"),
			},
		},
	}

	cfg, err := testEnv.Start()
	Expect(err).NotTo(HaveOccurred())
	Expect(cfg).NotTo(BeNil())

	By("setup manager")
	mgr, err := manager.New(cfg, manager.Options{
		Metrics: metricsserver.Options{
			BindAddress: "0",
		},
	})
	Expect(err).NotTo(HaveOccurred())

	Expect(extensionsv1alpha1.AddToScheme(mgr.GetScheme())).To(Succeed())
	Expect(openstackinstall.AddToScheme(mgr.GetScheme())).To(Succeed())

<<<<<<< HEAD
	Expect(bastionctrl.AddToManagerWithOptions(mgr, bastionctrl.AddOptions{
		BastionConfig: config.BastionConfig{
			ImageRef:  *imageRef,
			FlavorRef: *flavorRef,
		},
	})).To(Succeed())
=======
		By("starting test environment")
		testEnv = &envtest.Environment{
			UseExistingCluster: ptr.To(true),
			CRDInstallOptions: envtest.CRDInstallOptions{
				Paths: []string{
					filepath.Join(repoRoot, "example", "20-crd-extensions.gardener.cloud_clusters.yaml"),
					filepath.Join(repoRoot, "example", "20-crd-extensions.gardener.cloud_bastions.yaml"),
				},
			},
		}
>>>>>>> 4b27de58

	var mgrContext context.Context
	mgrContext, mgrCancel = context.WithCancel(ctx)

	By("start manager")
	go func() {
		err := mgr.Start(mgrContext)
		Expect(err).NotTo(HaveOccurred())
	}()

	c = mgr.GetClient()
	Expect(c).NotTo(BeNil())

	randString, err := randomString()
	Expect(err).NotTo(HaveOccurred())

	bastionName = fmt.Sprintf("openstack-it-bastion-%s", randString)

	extensionscluster, controllercluster = createClusters(bastionName)
	bastion, options = createBastion(controllercluster, bastionName)

	secret = &corev1.Secret{
		ObjectMeta: metav1.ObjectMeta{
			Name:      "cloudprovider",
			Namespace: bastionName,
		},
		Data: map[string][]byte{
			openstack.AuthURL:                     []byte(*authURL),
			openstack.DomainName:                  []byte(*domainName),
			openstack.Region:                      []byte(*region),
			openstack.TenantName:                  []byte(*tenantName),
			openstack.UserName:                    []byte(*userName),
			openstack.Password:                    []byte(*password),
			openstack.ApplicationCredentialID:     []byte(*appID),
			openstack.ApplicationCredentialName:   []byte(*appName),
			openstack.ApplicationCredentialSecret: []byte(*appSecret),
		},
	}

	openstackClient, err := openstackclient.NewOpenstackClientFromCredentials(&openstack.Credentials{
		AuthURL:                     *authURL,
		Username:                    *userName,
		Password:                    *password,
		DomainName:                  *domainName,
		TenantName:                  *tenantName,
		ApplicationCredentialID:     *appID,
		ApplicationCredentialName:   *appName,
		ApplicationCredentialSecret: *appSecret,
	})
	Expect(err).NotTo(HaveOccurred())

	opts := openstackclient.WithRegion(*region)
	networkClient, err = openstackClient.Networking(opts)
	Expect(err).NotTo(HaveOccurred())
	computeClient, err = openstackClient.Compute(opts)
	Expect(err).NotTo(HaveOccurred())
})

var _ = AfterSuite(func() {
	defer func() {
		By("stopping manager")
		mgrCancel()
	}()

	By("running cleanup actions")
	framework.RunCleanupActions()

	By("stopping test environment")
	Expect(testEnv.Stop()).To(Succeed())
})

var _ = Describe("Bastion tests", func() {
	It("should successfully create and delete", func() {
		cloudRouterName := bastionName + "-cloud-router"
		subnetName := bastionName + "-subnet"

		By("setup Infrastructure ")
		shootSecurityGroupID, err := prepareShootSecurityGroup(bastionName)
		Expect(err).NotTo(HaveOccurred())

		framework.AddCleanupAction(func() {
			By("Tearing down Shoot Security Group")
			err = teardownShootSecurityGroup(shootSecurityGroupID)
			Expect(err).NotTo(HaveOccurred())
		})

		networkID, err := prepareNewNetwork(bastionName)
		Expect(err).NotTo(HaveOccurred())

		subNetID, err := prepareSubNet(subnetName, networkID)
		Expect(err).NotTo(HaveOccurred())

		routerID, externalNetworkID, err := prepareNewRouter(cloudRouterName, subNetID)
		Expect(err).NotTo(HaveOccurred())

		framework.AddCleanupAction(func() {
			By("Tearing down network")
			err := teardownNetwork(networkID, routerID, subNetID)
			Expect(err).NotTo(HaveOccurred())

			By("Tearing down router")
			err = teardownRouter(routerID)
			Expect(err).NotTo(HaveOccurred())
		})

		infraStatus := createInfrastructureStatus(shootSecurityGroupID, networkID, routerID, externalNetworkID, subNetID)
		worker, err := createWorker(bastionName, infraStatus)
		Expect(err).NotTo(HaveOccurred())

		By("create namespace, cluster, secret, worker")
		setupEnvironmentObjects(ctx, c, namespace(bastionName), secret, extensionscluster, worker)

		framework.AddCleanupAction(func() {
			teardownShootEnvironment(ctx, c, namespace(bastionName), secret, extensionscluster, worker)
		})

		By("setup bastion")
		err = c.Create(ctx, bastion)
		Expect(err).NotTo(HaveOccurred())

		framework.AddCleanupAction(func() {
			By("Tearing down bastion")
			teardownBastion(ctx, c, bastion)
			By("verify bastion deletion")
			verifyDeletion(bastionName)
		})

		By("wait until bastion is reconciled")
		Expect(extensions.WaitUntilExtensionObjectReady(
			ctx,
			c,
			log,
			bastion,
			extensionsv1alpha1.BastionResource,
			60*time.Second,
			120*time.Second,
			10*time.Minute,
			nil,
		)).To(Succeed())

		err = retry(10, 5*time.Second, func() error {
			return verifyPort22IsOpen(ctx, c, bastion)
		})
		Expect(err).NotTo(HaveOccurred())
		verifyPort42IsClosed(ctx, c, bastion)

		By("verify cloud resources")
		verifyCreation(options)
	})
})

func randomString() (string, error) {
	suffix, err := gardenerutils.GenerateRandomStringFromCharset(5, "0123456789abcdefghijklmnopqrstuvwxyz")
	if err != nil {
		return "", err
	}

	return suffix, nil
}

func verifyPort22IsOpen(ctx context.Context, c client.Client, bastion *extensionsv1alpha1.Bastion) error {
	By("check connection to port 22 open should not error")
	bastionUpdated := &extensionsv1alpha1.Bastion{}
	Expect(c.Get(ctx, client.ObjectKey{Namespace: bastion.Namespace, Name: bastion.Name}, bastionUpdated)).To(Succeed())

	ipAddress := bastionUpdated.Status.Ingress.IP
	address := net.JoinHostPort(ipAddress, "22")
	conn, err := net.DialTimeout("tcp4", address, 10*time.Second)
	if err != nil {
		return err
	}
	if conn == nil {
		return fmt.Errorf("connection should not be nil")
	}
	return nil
}

func verifyPort42IsClosed(ctx context.Context, c client.Client, bastion *extensionsv1alpha1.Bastion) {
	By("check connection to port 42 which should fail")

	bastionUpdated := &extensionsv1alpha1.Bastion{}
	Expect(c.Get(ctx, client.ObjectKey{Namespace: bastion.Namespace, Name: bastion.Name}, bastionUpdated)).To(Succeed())

	ipAddress := bastionUpdated.Status.Ingress.IP
	address := net.JoinHostPort(ipAddress, "42")
	conn, err := net.DialTimeout("tcp4", address, 3*time.Second)
	Expect(err).Should(HaveOccurred())
	Expect(conn).To(BeNil())
}

func prepareNewRouter(routerName, subnetID string) (routerID, floatingPoolID string, err error) {
	log.Info("Waiting until router is created", "routerName", routerName)

<<<<<<< HEAD
	externalNetwork, err := networkClient.GetExternalNetworkByName(*floatingPoolName)
=======
	allPages, err := networks.List(openstackClient.NetworkingClient, external.ListOptsExt{
		ListOptsBuilder: networks.ListOpts{
			Name: "FloatingIP-external-monsoon3-02"},
		External: ptr.To(true),
	}).AllPages()
	Expect(err).NotTo(HaveOccurred())

	externalNetworks, err := networks.ExtractNetworks(allPages)
>>>>>>> 4b27de58
	Expect(err).NotTo(HaveOccurred())

	createOpts := routers.CreateOpts{
		Name:         routerName,
		AdminStateUp: ptr.To(true),
		GatewayInfo: &routers.GatewayInfo{
			NetworkID: externalNetwork.ID,
		},
	}
	router, err := networkClient.CreateRouter(createOpts)
	Expect(err).NotTo(HaveOccurred())

	intOpts := routers.AddInterfaceOpts{
		SubnetID: subnetID,
	}
	_, err = networkClient.AddRouterInterface(router.ID, intOpts)
	Expect(err).NotTo(HaveOccurred())

	log.Info("Router is created", "routerName", routerName)
	return router.ID, externalNetwork.ID, nil
}

func teardownRouter(routerID string) error {
	log.Info("Waiting until router is deleted", "routerID", routerID)

	err := networkClient.DeleteRouter(routerID)
	Expect(err).NotTo(HaveOccurred())

	log.Info("Router is deleted", "routerID", routerID)
	return nil
}

func prepareNewNetwork(networkName string) (string, error) {
	log.Info("Waiting until network is created", "networkName", networkName)

	network, err := networkClient.CreateNetwork(networks.CreateOpts{
		Name: networkName,
	})
	Expect(err).NotTo(HaveOccurred())

	log.Info("Network is created", "networkName", networkName)
	return network.ID, nil
}

func prepareSubNet(subnetName, networkID string) (string, error) {
	log.Info("Waiting until Subnet is created", "subnetName", subnetName)

	createOpts := subnets.CreateOpts{
		Name:      subnetName,
		NetworkID: networkID,
		IPVersion: 4,
		CIDR:      "10.180.0.0/16",
		GatewayIP: ptr.To("10.180.0.1"),
		AllocationPools: []subnets.AllocationPool{
			{
				Start: "10.180.0.2",
				End:   "10.180.255.254",
			},
		},
	}
	subnet, err := networkClient.CreateSubnet(createOpts)
	Expect(err).NotTo(HaveOccurred())
	log.Info("Subnet is created", "subnetName", subnetName)
	return subnet.ID, nil
}

// prepareShootSecurityGroup create fake shoot security group which will be used in EgressAllowSSHToWorker remoteGroupID
func prepareShootSecurityGroup(shootSgName string) (string, error) {
	log.Info("Waiting until Shoot Security Group is created", "shootSecurityGroupName", shootSgName)

	sGroup, err := networkClient.CreateSecurityGroup(groups.CreateOpts{
		Name: shootSgName,
	})
	Expect(err).NotTo(HaveOccurred())
	log.Info("Shoot Security Group is created", "shootSecurityGroupName", shootSgName)
	return sGroup.ID, nil
}

func teardownShootSecurityGroup(groupID string) error {
	err := networkClient.DeleteSecurityGroup(groupID)
	Expect(err).NotTo(HaveOccurred())
	log.Info("Shoot Security Group is deleted", "shootSecurityGroupID", groupID)
	return nil
}

func teardownNetwork(networkID, routerID, subnetID string) error {
	log.Info("Waiting until network is deleted", "networkID", networkID)

	_, err := networkClient.RemoveRouterInterface(routerID, routers.RemoveInterfaceOpts{SubnetID: subnetID})
	Expect(err).NotTo(HaveOccurred())

	err = networkClient.DeleteNetwork(networkID)
	Expect(err).NotTo(HaveOccurred())

	log.Info("Network is deleted", "networkID", networkID)
	return nil
}

func setupEnvironmentObjects(ctx context.Context, c client.Client, namespace *corev1.Namespace, secret *corev1.Secret, cluster *extensionsv1alpha1.Cluster, worker *extensionsv1alpha1.Worker) {
	Expect(c.Create(ctx, namespace)).To(Succeed())
	Expect(c.Create(ctx, cluster)).To(Succeed())
	Expect(c.Create(ctx, secret)).To(Succeed())
	Expect(c.Create(ctx, worker)).To(Succeed())
}

func teardownShootEnvironment(ctx context.Context, c client.Client, namespace *corev1.Namespace, secret *corev1.Secret, cluster *extensionsv1alpha1.Cluster, worker *extensionsv1alpha1.Worker) {
	workerCopy := worker.DeepCopy()
	metav1.SetMetaDataAnnotation(&worker.ObjectMeta, "confirmation.gardener.cloud/deletion", "true")
	Expect(c.Patch(ctx, worker, client.MergeFrom(workerCopy))).To(Succeed())

	Expect(client.IgnoreNotFound(c.Delete(ctx, worker))).To(Succeed())
	Expect(client.IgnoreNotFound(c.Delete(ctx, secret))).To(Succeed())
	Expect(client.IgnoreNotFound(c.Delete(ctx, cluster))).To(Succeed())
	Expect(client.IgnoreNotFound(c.Delete(ctx, namespace))).To(Succeed())
}

func namespace(name string) *corev1.Namespace {
	return &corev1.Namespace{
		ObjectMeta: metav1.ObjectMeta{
			Name: name,
		},
	}
}

func createClusters(name string) (*extensionsv1alpha1.Cluster, *controller.Cluster) {
	infrastructureConfig := createInfrastructureConfig()
	infrastructureConfigJSON, _ := json.Marshal(&infrastructureConfig)

	shoot := createShoot(infrastructureConfigJSON)
	shootJSON, _ := json.Marshal(shoot)

	seed := createSeed()
	seedJSON, _ := json.Marshal(seed)

	cloudProfile := createCloudProfile()
	cloudProfileJSON, _ := json.Marshal(cloudProfile)

	extensionscluster := &extensionsv1alpha1.Cluster{
		ObjectMeta: metav1.ObjectMeta{
			Name: name,
		},
		Spec: extensionsv1alpha1.ClusterSpec{
			CloudProfile: runtime.RawExtension{
				Object: cloudProfile,
				Raw:    cloudProfileJSON,
			},
			Shoot: runtime.RawExtension{
				Object: shoot,
				Raw:    shootJSON,
			},
			Seed: runtime.RawExtension{
				Object: seed,
				Raw:    seedJSON,
			},
		},
	}

	cluster := &controller.Cluster{
		ObjectMeta:   metav1.ObjectMeta{Name: name},
		Shoot:        shoot,
		CloudProfile: cloudProfile,
	}
	return extensionscluster, cluster
}

func createWorker(name string, infraStatus *openstackv1alpha1.InfrastructureStatus) (*extensionsv1alpha1.Worker, error) {
	infrastructureStatusJSON, err := json.Marshal(&infraStatus)
	if err != nil {
		return nil, err
	}

	return &extensionsv1alpha1.Worker{
		ObjectMeta: metav1.ObjectMeta{
			Name:      name,
			Namespace: name,
		},
		Spec: extensionsv1alpha1.WorkerSpec{
			DefaultSpec: extensionsv1alpha1.DefaultSpec{
				Type: openstack.Type,
			},
			Pools: []extensionsv1alpha1.WorkerPool{},
			InfrastructureProviderStatus: &runtime.RawExtension{
				Raw: infrastructureStatusJSON,
			},
			Region: *region,
			SecretRef: corev1.SecretReference{
				Name:      name,
				Namespace: name,
			},
		},
	}, nil
}

func createInfrastructureConfig() *openstackv1alpha1.InfrastructureConfig {
	return &openstackv1alpha1.InfrastructureConfig{
		TypeMeta: metav1.TypeMeta{
			APIVersion: openstackv1alpha1.SchemeGroupVersion.String(),
			Kind:       "InfrastructureConfig",
		},
<<<<<<< HEAD
		FloatingPoolSubnetName: floatingPoolName,
	}
}

func createInfrastructureStatus(securityGroupID, networkID, routerID, externalNetworkID, subnetID string) *openstackv1alpha1.InfrastructureStatus {
	return &openstackv1alpha1.InfrastructureStatus{
		TypeMeta: metav1.TypeMeta{
			APIVersion: openstackv1alpha1.SchemeGroupVersion.String(),
			Kind:       "InfrastructureStatus",
		},
		SecurityGroups: []openstackv1alpha1.SecurityGroup{
			{
				Purpose: openstackv1alpha1.PurposeNodes,
				ID:      securityGroupID,
			},
		},
		Networks: openstackv1alpha1.NetworkStatus{
			ID: networkID,
			FloatingPool: openstackv1alpha1.FloatingPoolStatus{
				ID:   externalNetworkID,
				Name: *floatingPoolName,
			},
			Router: openstackv1alpha1.RouterStatus{
				ID: routerID,
			},
			Subnets: []openstackv1alpha1.Subnet{
				{
					ID:      subnetID,
					Purpose: openstackv1alpha1.PurposeNodes,
				},
			},
		},
	}
}

func createSeed() *gardencorev1beta1.Seed {
	return &gardencorev1beta1.Seed{
		TypeMeta: metav1.TypeMeta{
			APIVersion: "core.gardener.cloud/v1beta1",
			Kind:       "Seed",
		},
		Spec: gardencorev1beta1.SeedSpec{},
=======
		FloatingPoolSubnetName: ptr.To("FloatingIP-external-monsoon3-02"),
>>>>>>> 4b27de58
	}
}

func createShoot(infrastructureConfig []byte) *gardencorev1beta1.Shoot {
	return &gardencorev1beta1.Shoot{
		ObjectMeta: metav1.ObjectMeta{
			Name: bastionName,
		},
		TypeMeta: metav1.TypeMeta{
			APIVersion: "core.gardener.cloud/v1beta1",
			Kind:       "Shoot",
		},
		Spec: gardencorev1beta1.ShootSpec{
			Region:            *region,
			SecretBindingName: ptr.To(v1beta1constants.SecretNameCloudProvider),
			Provider: gardencorev1beta1.Provider{
				InfrastructureConfig: &runtime.RawExtension{
					Raw: infrastructureConfig,
				}},
		},
	}
}

func createCloudProfile() *gardencorev1beta1.CloudProfile {
	cloudProfile := &gardencorev1beta1.CloudProfile{
		Spec: gardencorev1beta1.CloudProfileSpec{},
	}
	return cloudProfile
}

func createBastion(cluster *controller.Cluster, name string) (*extensionsv1alpha1.Bastion, *bastionctrl.Options) {
	bastion := &extensionsv1alpha1.Bastion{
		ObjectMeta: metav1.ObjectMeta{
			Name:      name + "-bastion",
			Namespace: name,
		},
		Spec: extensionsv1alpha1.BastionSpec{
			DefaultSpec: extensionsv1alpha1.DefaultSpec{
				Type: openstack.Type,
			},
			UserData: []byte(userDataConst),
			Ingress: []extensionsv1alpha1.BastionIngressPolicy{
				{
					IPBlock: networkingv1.IPBlock{
						CIDR: "0.0.0.0/0",
					},
				},
			},
		},
	}

	options, err := bastionctrl.DetermineOptions(bastion, cluster)
	Expect(err).NotTo(HaveOccurred())

	return bastion, options
}

func teardownBastion(ctx context.Context, c client.Client, bastion *extensionsv1alpha1.Bastion) {
	By("delete bastion")
	Expect(client.IgnoreNotFound(c.Delete(ctx, bastion))).To(Succeed())

	By("wait until bastion is deleted")
	err := extensions.WaitUntilExtensionObjectDeleted(ctx, c, log, bastion, extensionsv1alpha1.BastionResource, 10*time.Second, 16*time.Minute)
	Expect(err).NotTo(HaveOccurred())
}

func verifyDeletion(name string) {
	// bastion public ip should be gone
	fIPs, err := networkClient.GetFipByName(name)
	Expect(openstackclient.IgnoreNotFoundError(err)).To(Succeed())
	Expect(fIPs).To(BeEmpty())

	// bastion Security group should be gone
	sGroups, err := networkClient.GetSecurityGroupByName(fmt.Sprintf("%s-sg", name))
	Expect(openstackclient.IgnoreNotFoundError(err)).To(Succeed())
	Expect(sGroups).To(BeEmpty())

	// bastion instance should be terminated and not found
	servers, err := computeClient.FindServersByName(name)
	Expect(openstackclient.IgnoreNotFoundError(err)).To(Succeed())
	Expect(servers).To(BeEmpty())
}

func verifyCreation(options *bastionctrl.Options) {
	By("checkSecurityGroupExists")
	sGroups, err := networkClient.GetSecurityGroupByName(options.SecurityGroup)
	Expect(err).To(Succeed())
	Expect(sGroups).ToNot(BeEmpty())
	Expect(sGroups[0].Description).To(Equal(options.SecurityGroup))

	By("checkNSGExists")
	securityRuleName := bastionctrl.IngressAllowSSH(options, "", "", "", "").Description
	sRules, err := networkClient.ListRules(rules.ListOpts{Description: securityRuleName})
	Expect(err).NotTo(HaveOccurred())
	Expect(sRules).ToNot(BeEmpty())
	Expect(sRules[0].Description).To(Equal(securityRuleName))

	By("checking bastion instance")
	servers, err := computeClient.FindServersByName(options.BastionInstanceName)
	Expect(err).To(Succeed())
	Expect(servers[0].Name).To(Equal(options.BastionInstanceName))

	By("checking bastion ingress IPs exist")
	privateIP, externalIP, err := bastionctrl.GetIPs(&servers[0], options)
	Expect(err).To(Succeed())
	Expect(privateIP).NotTo(BeNil())
	Expect(externalIP).NotTo(BeNil())
}

// retry performs a function with retries, delay, and a max number of attempts
func retry(maxRetries int, delay time.Duration, fn func() error) error {
	var err error
	for i := 0; i < maxRetries; i++ {
		err = fn()
		if err == nil {
			return nil
		}
		log.Info(fmt.Sprintf("Attempt %d failed, retrying in %v: %v", i+1, delay, err))
		time.Sleep(delay)
	}
	return err
}<|MERGE_RESOLUTION|>--- conflicted
+++ resolved
@@ -151,25 +151,12 @@
 	Expect(extensionsv1alpha1.AddToScheme(mgr.GetScheme())).To(Succeed())
 	Expect(openstackinstall.AddToScheme(mgr.GetScheme())).To(Succeed())
 
-<<<<<<< HEAD
 	Expect(bastionctrl.AddToManagerWithOptions(mgr, bastionctrl.AddOptions{
 		BastionConfig: config.BastionConfig{
 			ImageRef:  *imageRef,
 			FlavorRef: *flavorRef,
 		},
 	})).To(Succeed())
-=======
-		By("starting test environment")
-		testEnv = &envtest.Environment{
-			UseExistingCluster: ptr.To(true),
-			CRDInstallOptions: envtest.CRDInstallOptions{
-				Paths: []string{
-					filepath.Join(repoRoot, "example", "20-crd-extensions.gardener.cloud_clusters.yaml"),
-					filepath.Join(repoRoot, "example", "20-crd-extensions.gardener.cloud_bastions.yaml"),
-				},
-			},
-		}
->>>>>>> 4b27de58
 
 	var mgrContext context.Context
 	mgrContext, mgrCancel = context.WithCancel(ctx)
@@ -363,18 +350,7 @@
 func prepareNewRouter(routerName, subnetID string) (routerID, floatingPoolID string, err error) {
 	log.Info("Waiting until router is created", "routerName", routerName)
 
-<<<<<<< HEAD
 	externalNetwork, err := networkClient.GetExternalNetworkByName(*floatingPoolName)
-=======
-	allPages, err := networks.List(openstackClient.NetworkingClient, external.ListOptsExt{
-		ListOptsBuilder: networks.ListOpts{
-			Name: "FloatingIP-external-monsoon3-02"},
-		External: ptr.To(true),
-	}).AllPages()
-	Expect(err).NotTo(HaveOccurred())
-
-	externalNetworks, err := networks.ExtractNetworks(allPages)
->>>>>>> 4b27de58
 	Expect(err).NotTo(HaveOccurred())
 
 	createOpts := routers.CreateOpts{
@@ -574,7 +550,6 @@
 			APIVersion: openstackv1alpha1.SchemeGroupVersion.String(),
 			Kind:       "InfrastructureConfig",
 		},
-<<<<<<< HEAD
 		FloatingPoolSubnetName: floatingPoolName,
 	}
 }
@@ -617,9 +592,6 @@
 			Kind:       "Seed",
 		},
 		Spec: gardencorev1beta1.SeedSpec{},
-=======
-		FloatingPoolSubnetName: ptr.To("FloatingIP-external-monsoon3-02"),
->>>>>>> 4b27de58
 	}
 }
 
